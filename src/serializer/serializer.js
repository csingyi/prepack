--- conflicted
+++ resolved
@@ -1678,25 +1678,7 @@
     };
 
     invariant(this.serializedValues.size === this.residualValues.size);
-<<<<<<< HEAD
     return ast;
-=======
-
-    if (this.options.profile) console.time("\t[Profiling] Generating Source Code From AST");
-    let generated = generate(
-        ast,
-        { sourceMaps: sourceMaps, sourceFileName: filename },
-        code);
-
-    if (this.options.profile)  console.timeEnd("\t[Profiling] Generating Source Code From AST");
-    return {
-      generated: {
-        code: generated.code,
-        map: generated.map,
-        statistics: this.statistics
-      }
-    };
->>>>>>> 8fd2bede
   }
 
   getObjectKeys(obj: BabelNodeObjectExpression): string | false {
