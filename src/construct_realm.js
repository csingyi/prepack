--- conflicted
+++ resolved
@@ -21,29 +21,23 @@
 import { ObjectValue } from "./values/index.js";
 import { DebugServer } from "./debugger/server/Debugger.js";
 import type { DebugChannel } from "./debugger/server/channel/DebugChannel.js";
-import type { DebuggerLaunchArguments } from "./debugger/common/types";
+import type { DebuggerConfigArguments } from "./debugger/common/types";
 import simplifyAndRefineAbstractValue from "./utils/simplifier.js";
 import invariant from "./invariant.js";
 
 export default function(
   opts: RealmOptions = {},
   debugChannel: void | DebugChannel = undefined,
-  debuggerLaunchArgs: void | DebuggerLaunchArguments = undefined,
+  debuggerConfigArgs: void | DebuggerConfigArguments = undefined,
   statistics: void | RealmStatistics = undefined
 ): Realm {
   initializeSingletons();
   let r = new Realm(opts, statistics || new RealmStatistics());
   // Presence of debugChannel indicates we wish to use debugger.
   if (debugChannel) {
-<<<<<<< HEAD
-    if (debugChannel.debuggerIsAttached() && debuggerLaunchArgs) {
-      r.debuggerInstance = new DebugServer(debugChannel, r, debuggerLaunchArgs);
-    }
-=======
     invariant(debugChannel.debuggerIsAttached(), "Debugger intends to be used but is not attached.");
     invariant(opts.debuggerConfigArgs !== undefined, "Debugger intends to be used but does not have launch arguments.");
     r.debuggerInstance = new DebugServer(debugChannel, r, opts.debuggerConfigArgs);
->>>>>>> d5bb04fb
   }
 
   let i = r.intrinsics;
