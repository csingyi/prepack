/**
 * Copyright (c) 2017-present, Facebook, Inc.
 * All rights reserved.
 *
 * This source code is licensed under the BSD-style license found in the
 * LICENSE file in the root directory of this source tree. An additional grant
 * of patent rights can be found in the PATENTS file in the same directory.
 */

/* @flow */

import type {
  ClassComponentMetadata,
  ConsoleMethodTypes,
  DebugServerType,
  Descriptor,
  Intrinsics,
  PropertyBinding,
  ReactHint,
} from "./types.js";
import { RealmStatistics } from "./statistics.js";
import {
  CompilerDiagnostic,
  type ErrorHandlerResult,
  type ErrorHandler,
  FatalError,
  InfeasiblePathError,
} from "./errors.js";
import {
  AbstractObjectValue,
  AbstractValue,
  ArrayValue,
  BoundFunctionValue,
  ConcreteValue,
  ECMAScriptSourceFunctionValue,
  FunctionValue,
  NativeFunctionValue,
  ObjectValue,
  ProxyValue,
  StringValue,
  SymbolValue,
  UndefinedValue,
  Value,
} from "./values/index.js";
import type { TypesDomain, ValuesDomain } from "./domains/index.js";
import {
  LexicalEnvironment,
  Reference,
  GlobalEnvironmentRecord,
  FunctionEnvironmentRecord,
  DeclarativeEnvironmentRecord,
} from "./environment.js";
import type { Binding } from "./environment.js";
import { cloneDescriptor, Construct } from "./methods/index.js";
import {
  AbruptCompletion,
  Completion,
  SimpleNormalCompletion,
  ForkedAbruptCompletion,
  PossiblyNormalCompletion,
  ThrowCompletion,
} from "./completions.js";
import type { Compatibility, RealmOptions, ReactOutputTypes, InvariantModeTypes } from "./options.js";
import invariant from "./invariant.js";
import seedrandom from "seedrandom";
import { Generator, PreludeGenerator } from "./utils/generator.js";
import { emptyExpression, voidExpression } from "./utils/internalizer.js";
import { Environment, Functions, Join, Properties, To, Widen, Path } from "./singletons.js";
import type { ReactSymbolTypes } from "./react/utils.js";
import type { BabelNode, BabelNodeSourceLocation, BabelNodeLVal, BabelNodeStatement } from "babel-types";
import * as t from "babel-types";

export type BindingEntry = {
  hasLeaked: void | boolean,
  value: void | Value,
  previousHasLeaked: void | boolean,
  previousValue: void | Value,
};
export type Bindings = Map<Binding, BindingEntry>;
export type EvaluationResult = Completion | Reference;
export type PropertyBindings = Map<PropertyBinding, void | Descriptor>;

export type CreatedObjects = Set<ObjectValue>;

export type SideEffectType = "MODIFIED_BINDING" | "MODIFIED_PROPERTY" | "EXCEPTION_THROWN" | "MODIFIED_GLOBAL";

let effects_uid = 0;

export class Effects {
  constructor(
    result: EvaluationResult,
    generator: Generator,
    bindings: Bindings,
    propertyBindings: PropertyBindings,
    createdObjects: CreatedObjects
  ) {
    this.result = result;
    this.generator = generator;
    this.modifiedBindings = bindings;
    this.modifiedProperties = propertyBindings;
    this.createdObjects = createdObjects;

    this.canBeApplied = true;
    this._id = effects_uid++;
  }

  result: EvaluationResult;
  generator: Generator;
  modifiedBindings: Bindings;
  modifiedProperties: PropertyBindings;
  createdObjects: CreatedObjects;
  canBeApplied: boolean;
  _id: number;
}

export class Tracer {
  beginEvaluateForEffects(state: any) {}
  endEvaluateForEffects(state: any, effects: void | Effects) {}
  detourCall(
    F: FunctionValue,
    thisArgument: void | Value,
    argumentsList: Array<Value>,
    newTarget: void | ObjectValue,
    performCall: () => Value
  ): void | Value {}
  beforeCall(
    F: FunctionValue,
    thisArgument: void | Value,
    argumentsList: Array<Value>,
    newTarget: void | ObjectValue
  ) {}
  afterCall(
    F: FunctionValue,
    thisArgument: void | Value,
    argumentsList: Array<Value>,
    newTarget: void | ObjectValue,
    result: void | Reference | Value | AbruptCompletion
  ) {}
}

export class ExecutionContext {
  function: ?FunctionValue;
  caller: ?ExecutionContext;
  loc: ?BabelNodeSourceLocation;
  ScriptOrModule: any;
  realm: Realm;
  variableEnvironment: LexicalEnvironment;
  lexicalEnvironment: LexicalEnvironment;
  isReadOnly: boolean;
  isStrict: boolean;

  setCaller(context: ExecutionContext): void {
    this.caller = context;
  }

  setFunction(F: null | FunctionValue) {
    if (F instanceof ECMAScriptSourceFunctionValue) this.isStrict = F.$Strict;
    this.function = F;
  }

  setLocation(loc: null | BabelNodeSourceLocation) {
    if (!loc) return;
    this.loc = loc;
  }

  setRealm(realm: Realm): void {
    this.realm = realm;
  }

  /*
   Read-only envs disallow:
   - creating bindings in their scope
   - creating or modifying objects when they are current running context
  */
  setReadOnly(value: boolean): boolean {
    let oldReadOnly = this.isReadOnly;
    if (this.variableEnvironment) this.variableEnvironment.environmentRecord.isReadOnly = value;
    if (this.lexicalEnvironment) this.lexicalEnvironment.environmentRecord.isReadOnly = value;
    this.isReadOnly = value;
    return oldReadOnly;
  }

  suspend(): void {
    // TODO #712: suspend
  }

  resume(): Value {
    // TODO #712: resume
    return this.realm.intrinsics.undefined;
  }
}

export function construct_empty_effects(
  realm: Realm,
  c: Completion = new SimpleNormalCompletion(realm.intrinsics.empty)
): Effects {
  return new Effects(c, new Generator(realm, "construct_empty_effects"), new Map(), new Map(), new Set());
}

export class Realm {
  constructor(opts: RealmOptions, statistics: RealmStatistics) {
    this.statistics = statistics;
    this.isReadOnly = false;
    this.useAbstractInterpretation = opts.serialize === true || opts.residual === true || Array.isArray(opts.check);
    this.ignoreLeakLogic = false;
    this.isInPureTryStatement = false;
    if (opts.mathRandomSeed !== undefined) {
      this.mathRandomGenerator = seedrandom(opts.mathRandomSeed);
    }
    this.strictlyMonotonicDateNow = !!opts.strictlyMonotonicDateNow;

    // 0 = disabled
    this.abstractValueImpliesMax = opts.abstractValueImpliesMax !== undefined ? opts.abstractValueImpliesMax : 0;
    this.abstractValueImpliesCounter = 0;
    this.inSimplificationPath = false;

    this.timeout = opts.timeout;
    if (this.timeout !== undefined) {
      // We'll call Date.now for every this.timeoutCounterThreshold'th AST node.
      // The threshold is there to reduce the cost of the surprisingly expensive Date.now call.
      this.timeoutCounter = this.timeoutCounterThreshold = 1024;
    }

    this.start = Date.now();
    this.compatibility = opts.compatibility !== undefined ? opts.compatibility : "browser";
    this.maxStackDepth = opts.maxStackDepth || 225;
    this.invariantLevel = opts.invariantLevel || 0;
    this.invariantMode = opts.invariantMode || "throw";
    this.emitConcreteModel = !!opts.emitConcreteModel;

    this.$TemplateMap = [];

    if (this.useAbstractInterpretation) {
      this.preludeGenerator = new PreludeGenerator(opts.debugNames, opts.uniqueSuffix);
      this.pathConditions = [];
      ObjectValue.setupTrackedPropertyAccessors(ObjectValue.trackedPropertyNames);
      ObjectValue.setupTrackedPropertyAccessors(NativeFunctionValue.trackedPropertyNames);
      ObjectValue.setupTrackedPropertyAccessors(ProxyValue.trackedPropertyNames);
    }

    this.tracers = [];

    // These get initialized in construct_realm to avoid the dependency
    this.intrinsics = ({}: any);
    this.$GlobalObject = (({}: any): ObjectValue);
    this.evaluators = (Object.create(null): any);
    this.partialEvaluators = (Object.create(null): any);
    this.$GlobalEnv = ((undefined: any): LexicalEnvironment);
    this.temporalAliasArgs = new WeakMap();

    this.react = {
      abstractHints: new WeakMap(),
<<<<<<< HEAD
=======
      activeReconciler: undefined,
>>>>>>> cc1e0818
      arrayHints: new WeakMap(),
      classComponentMetadata: new Map(),
      currentOwner: undefined,
      defaultPropsHelper: undefined,
      emptyArray: undefined,
      emptyObject: undefined,
      enabled: opts.reactEnabled || false,
      hoistableFunctions: new WeakMap(),
      hoistableReactElements: new WeakMap(),
      noopFunction: undefined,
      optimizedNestedClosuresToWrite: [],
      optimizeNestedFunctions: opts.reactOptimizeNestedFunctions || false,
      output: opts.reactOutput || "create-element",
      propsWithNoPartialKeyOrRef: new WeakSet(),
      reactElements: new WeakMap(),
      reactProps: new WeakSet(),
      symbols: new Map(),
      usedReactElementKeys: new Set(),
      verbose: opts.reactVerbose || false,
    };

    this.alreadyDescribedLocations = new WeakMap();
    this.stripFlow = opts.stripFlow || false;

    this.fbLibraries = {
      other: new Map(),
      react: undefined,
      reactDom: undefined,
      reactDomServer: undefined,
      reactRelay: undefined,
    };

    this.errorHandler = opts.errorHandler;

    this.globalSymbolRegistry = [];
    this.activeLexicalEnvironments = new Set();
    this._abstractValuesDefined = new Set(); // A set of nameStrings to ensure abstract values have unique names
    this.debugNames = opts.debugNames;
    this._checkedObjectIds = new Map();
  }

  statistics: RealmStatistics;
  start: number;
  isReadOnly: boolean;
  isStrict: boolean;
  useAbstractInterpretation: boolean;
  debugNames: void | boolean;
  isInPureTryStatement: boolean; // TODO(1264): Remove this once we implement proper exception handling in abstract calls.
  timeout: void | number;
  mathRandomGenerator: void | (() => number);
  strictlyMonotonicDateNow: boolean;
  maxStackDepth: number;
  invariantLevel: number;
  invariantMode: InvariantModeTypes;
  ignoreLeakLogic: boolean;
  emitConcreteModel: boolean;

  abstractValueImpliesMax: number;
  abstractValueImpliesCounter: number;
  inSimplificationPath: boolean;

  modifiedBindings: void | Bindings;
  modifiedProperties: void | PropertyBindings;
  createdObjects: void | CreatedObjects;
  createdObjectsTrackedForLeaks: void | CreatedObjects;
  reportObjectGetOwnProperties: void | (ObjectValue => void);
  reportSideEffectCallback:
    | void
    | ((sideEffectType: SideEffectType, binding: void | Binding | PropertyBinding, expressionLocation: any) => void);
  reportPropertyAccess: void | (PropertyBinding => void);
  savedCompletion: void | PossiblyNormalCompletion;

  activeLexicalEnvironments: Set<LexicalEnvironment>;

  // A list of abstract conditions that are known to be true in the current execution path.
  // For example, the abstract condition of an if statement is known to be true inside its true branch.
  pathConditions: Array<AbstractValue>;

  currentLocation: ?BabelNodeSourceLocation;
  nextContextLocation: ?BabelNodeSourceLocation;
  contextStack: Array<ExecutionContext> = [];
  $GlobalEnv: LexicalEnvironment;
  intrinsics: Intrinsics;

  // temporalAliasArgs is used to map a temporal abstract object value
  // to its respective temporal args used to originally create the temporal.
  // This is used to "clone" immutable objects where they have a dependency
  // on a temporal alias (for example, Object.assign) when used with snapshotting
  temporalAliasArgs: WeakMap<AbstractObjectValue | ObjectValue, Array<Value>>;

  react: {
    // reactHints are generated to help improve the effeciency of the React reconciler when
    // operating on a tree of React components. We can use reactHint to mark AbstractValues
    // with extra data that helps us traverse through the tree that would otherwise not be possible
    // (for example, when we use Relay's React containers with "fb-www" – which are AbstractObjectValues,
    // we need to know what React component was passed to this AbstractObjectValue so we can visit it next)
    abstractHints: WeakMap<AbstractValue | ObjectValue, ReactHint>,
<<<<<<< HEAD
=======
    activeReconciler: any, // inentionally "any", importing the React reconciler class increases Flow's cylic count
>>>>>>> cc1e0818
    arrayHints: WeakMap<ArrayValue, { func: Value, thisVal: Value }>,
    classComponentMetadata: Map<ECMAScriptSourceFunctionValue, ClassComponentMetadata>,
    currentOwner?: ObjectValue,
    defaultPropsHelper?: ECMAScriptSourceFunctionValue,
    emptyArray: void | ArrayValue,
    emptyObject: void | ObjectValue,
    enabled: boolean,
    hoistableFunctions: WeakMap<FunctionValue, boolean>,
    hoistableReactElements: WeakMap<ObjectValue, boolean>,
    noopFunction: void | ECMAScriptSourceFunctionValue,
    optimizedNestedClosuresToWrite: Array<{
      effects: Effects,
      func: ECMAScriptSourceFunctionValue | BoundFunctionValue,
    }>,
    optimizeNestedFunctions: boolean,
    output?: ReactOutputTypes,
    propsWithNoPartialKeyOrRef: WeakSet<ObjectValue | AbstractObjectValue>,
    reactElements: WeakMap<ObjectValue, { createdDuringReconcilation: boolean, firstRenderOnly: boolean }>,
    reactProps: WeakSet<ObjectValue>,
    symbols: Map<ReactSymbolTypes, SymbolValue>,
    usedReactElementKeys: Set<string>,
    verbose: boolean,
  };
  alreadyDescribedLocations: WeakMap<FunctionValue | BabelNodeSourceLocation, string | void>;
  stripFlow: boolean;

  fbLibraries: {
    other: Map<string, AbstractValue>,
    react: void | ObjectValue,
    reactDom: void | ObjectValue,
    reactDomServer: void | ObjectValue,
    reactRelay: void | ObjectValue,
  };

  $GlobalObject: ObjectValue | AbstractObjectValue;
  compatibility: Compatibility;

  $TemplateMap: Array<{ $Strings: Array<string>, $Array: ObjectValue }>;

  generator: void | Generator;
  preludeGenerator: void | PreludeGenerator;
  timeoutCounter: number;
  timeoutCounterThreshold: number;
  evaluators: {
    [key: string]: (
      ast: BabelNode,
      strictCode: boolean,
      env: LexicalEnvironment,
      realm: Realm,
      metadata?: any
    ) => Value | Reference,
  };
  partialEvaluators: {
    [key: string]: (
      ast: BabelNode,
      strictCode: boolean,
      env: LexicalEnvironment,
      realm: Realm,
      metadata?: any
    ) => [Completion | Reference | Value, BabelNode, Array<BabelNodeStatement>],
  };
  simplifyAndRefineAbstractValue: AbstractValue => Value;
  simplifyAndRefineAbstractCondition: AbstractValue => Value;

  tracers: Array<Tracer>;

  MOBILE_JSC_VERSION = "jsc-600-1-4-17";

  errorHandler: ?ErrorHandler;
  suppressDiagnostics = false;
  objectCount = 0;
  symbolCount = 867501803871088;
  // Unique tag for identifying function body ast node. It is neeeded
  // instead of ast node itself because we may perform ast tree deep clone
  // during serialization which changes the ast identity.
  functionBodyUniqueTagSeed = 1;

  globalSymbolRegistry: Array<{ $Key: string, $Symbol: SymbolValue }>;

  debuggerInstance: DebugServerType | void;

  nextGeneratorId: number = 0;
  _abstractValuesDefined: Set<string>;
  _checkedObjectIds: Map<ObjectValue | AbstractObjectValue, number>;

  // to force flow to type the annotations
  isCompatibleWith(compatibility: Compatibility): boolean {
    return compatibility === this.compatibility;
  }

  // Checks if there is a let binding at global scope with the given name
  // returning it if so
  getGlobalLetBinding(key: string): void | Value {
    let globrec = this.$GlobalEnv.environmentRecord;
    // GlobalEnv should have a GlobalEnvironmentRecord
    invariant(globrec instanceof GlobalEnvironmentRecord);
    let dclrec = globrec.$DeclarativeRecord;

    try {
      return dclrec.HasBinding(key) ? dclrec.GetBindingValue(key, false) : undefined;
    } catch (e) {
      if (e instanceof FatalError) return undefined;
      throw e;
    }
  }

  /*
   Read only realms disallow:
   - using console.log
   - creating bindings in any existing scopes
   - modifying object properties in any existing scopes
   Setting a realm read-only sets all contained environments to read-only, but
   all new environments (e.g. new ExecutionContexts) will be writeable.
   */
  setReadOnly(readOnlyValue: boolean) {
    this.isReadOnly = readOnlyValue;
    this.$GlobalEnv.environmentRecord.isReadOnly = readOnlyValue;
    this.contextStack.forEach(ctx => {
      ctx.setReadOnly(readOnlyValue);
    });
  }

  testTimeout() {
    let timeout = this.timeout;
    if (timeout !== undefined && !--this.timeoutCounter) {
      this.timeoutCounter = this.timeoutCounterThreshold;
      let total = Date.now() - this.start;
      if (total > timeout) {
        let error = new CompilerDiagnostic(
          `total time has exceeded the timeout time: ${timeout}`,
          this.currentLocation,
          "PP0036",
          "FatalError"
        );
        this.handleError(error);
        throw new FatalError();
      }
    }
  }

  hasRunningContext(): boolean {
    return this.contextStack.length !== 0;
  }

  getRunningContext(): ExecutionContext {
    let context = this.contextStack[this.contextStack.length - 1];
    invariant(context, "There's no running execution context");
    return context;
  }

  // Call when a scope falls out of scope and should be destroyed.
  // Clears the Bindings corresponding to the disappearing Scope from ModifiedBindings
  onDestroyScope(lexicalEnvironment: LexicalEnvironment) {
    invariant(this.activeLexicalEnvironments.has(lexicalEnvironment));

    // Ensures if we call onDestroyScope too early, there will be a failure.
    this.activeLexicalEnvironments.delete(lexicalEnvironment);
    lexicalEnvironment.destroy();
  }

  pushContext(context: ExecutionContext): void {
    if (this.contextStack.length >= this.maxStackDepth) {
      throw new FatalError("Maximum stack depth exceeded");
    }
    this.contextStack.push(context);
  }

  popContext(context: ExecutionContext): void {
    let c = this.contextStack.pop();
    invariant(c === context);
  }

  wrapInGlobalEnv<T>(callback: () => T): T {
    let context = new ExecutionContext();
    context.isStrict = this.isStrict;
    context.lexicalEnvironment = this.$GlobalEnv;
    context.variableEnvironment = this.$GlobalEnv;
    context.realm = this;

    this.pushContext(context);
    try {
      return callback();
    } finally {
      this.popContext(context);
    }
  }

  assignToGlobal(name: BabelNodeLVal, value: Value) {
    this.wrapInGlobalEnv(() => this.$GlobalEnv.assignToGlobal(name, value));
  }

  deleteGlobalBinding(name: string) {
    this.$GlobalEnv.environmentRecord.DeleteBinding(name);
  }

  neverCheckProperty(object: ObjectValue | AbstractObjectValue, P: string) {
    return (
      P.startsWith("__") ||
      (object === this.$GlobalObject && P === "global") ||
      (object.intrinsicName !== undefined && object.intrinsicName.startsWith("__"))
    );
  }

  _getCheckedBindings(): ObjectValue {
    let globalObject = this.$GlobalObject;
    invariant(globalObject instanceof ObjectValue);
    let binding = globalObject.properties.get("__checkedBindings");
    invariant(binding !== undefined);
    let checkedBindingsObject = binding.descriptor && binding.descriptor.value;
    invariant(checkedBindingsObject instanceof ObjectValue);
    return checkedBindingsObject;
  }

  markPropertyAsChecked(object: ObjectValue | AbstractObjectValue, P: string) {
    invariant(!this.neverCheckProperty(object, P));
    let objectId = this._checkedObjectIds.get(object);
    if (objectId === undefined) this._checkedObjectIds.set(object, (objectId = this._checkedObjectIds.size));
    let id = `__${objectId}:${P}`;
    let checkedBindings = this._getCheckedBindings();
    checkedBindings.$Set(id, this.intrinsics.true, checkedBindings);
  }

  hasBindingBeenChecked(object: ObjectValue | AbstractObjectValue, P: string): void | boolean {
    if (this.neverCheckProperty(object, P)) return true;
    let objectId = this._checkedObjectIds.get(object);
    if (objectId === undefined) return false;
    let id = `__${objectId}:${P}`;
    let binding = this._getCheckedBindings().properties.get(id);
    if (binding === undefined) return false;
    let value = binding.descriptor && binding.descriptor.value;
    return value instanceof Value && !value.mightNotBeTrue();
  }

  // Evaluate a context as if it won't have any side-effects outside of any objects
  // that it created itself. This promises that any abstract functions inside of it
  // also won't have effects on any objects or bindings that weren't created in this
  // call.
  evaluatePure<T>(
    f: () => T,
    reportSideEffectFunc?: (
      sideEffectType: SideEffectType,
      binding: void | Binding | PropertyBinding,
      value: void | Value
    ) => void
  ) {
    let saved_createdObjectsTrackedForLeaks = this.createdObjectsTrackedForLeaks;
    let saved_reportSideEffectCallback = this.reportSideEffectCallback;
    // Track all objects (including function closures) created during
    // this call. This will be used to make the assumption that every
    // *other* object is unchanged (pure). These objects are marked
    // as leaked if they're passed to abstract functions.
    this.createdObjectsTrackedForLeaks = new Set();
    this.reportSideEffectCallback = reportSideEffectFunc;
    try {
      return f();
    } finally {
      this.createdObjectsTrackedForLeaks = saved_createdObjectsTrackedForLeaks;
      this.reportSideEffectCallback = saved_reportSideEffectCallback;
    }
  }

  isInPureScope() {
    return !!this.createdObjectsTrackedForLeaks;
  }

  evaluateWithoutLeakLogic(f: () => Value): Value {
    invariant(!this.ignoreLeakLogic, "Nesting evaluateWithoutLeakLogic() calls is not supported.");
    this.ignoreLeakLogic = true;
    try {
      return f();
    } finally {
      this.ignoreLeakLogic = false;
    }
  }

  // Evaluate some code that might generate temporal values knowing that it might end in an abrupt
  // completion. We only need to support ThrowCompletion for now but this can be expanded to support other
  // abrupt completions.
  evaluateWithPossibleThrowCompletion(f: () => Value, thrownTypes: TypesDomain, thrownValues: ValuesDomain): Value {
    // The cases when we need this are only when we might invoke unknown code such as abstract
    // funtions, getters, custom coercion etc. It is possible we can use this in other cases
    // where something might throw a built-in error but can never issue arbitrary code such as
    // calling something that might not be a function. For now we only use it in pure functions.
    invariant(this.isInPureScope(), "only abstract abrupt completion in pure functions");

    // TODO(1264): We should create a new generator for this scope and wrap it in a try/catch.
    // We could use the outcome of that as the join condition for a PossiblyNormalCompletion.
    // We should then compose that with the saved completion and move on to the normal route.
    // Currently we just issue a recoverable error instead if this might matter.
    let value = f();
    if (this.isInPureTryStatement) {
      let diag = new CompilerDiagnostic(
        "Possible throw inside try/catch is not yet supported",
        this.currentLocation,
        "PP0021",
        "RecoverableError"
      );
      if (this.handleError(diag) !== "Recover") throw new FatalError();
    }
    return value;
  }

  // Evaluate the given ast in a sandbox and return the evaluation results
  // in the form of a completion, a code generator, a map of changed variable
  // bindings and a map of changed property bindings.
  evaluateNodeForEffects(
    ast: BabelNode,
    strictCode: boolean,
    env: LexicalEnvironment,
    state?: any,
    generatorName?: string = "evaluateNodeForEffects"
  ): Effects {
    return this.evaluateForEffects(() => env.evaluateCompletionDeref(ast, strictCode), state, generatorName);
  }

  evaluateForEffectsInGlobalEnv(
    func: () => Value,
    state?: any,
    generatorName?: string = "evaluateForEffectsInGlobalEnv"
  ): Effects {
    return this.wrapInGlobalEnv(() => this.evaluateForEffects(func, state, generatorName));
  }

  // NB: does not apply generators because there's no way to cleanly revert them.
  // func should not return undefined
  withEffectsAppliedInGlobalEnv<T>(func: Effects => T, effects: Effects): T {
    let result: T;
    this.evaluateForEffectsInGlobalEnv(() => {
      try {
        this.applyEffects(effects, "", false);
        result = func(effects);
        return this.intrinsics.undefined;
      } finally {
        this.undoBindings(effects.modifiedBindings);
        this.restoreProperties(effects.modifiedProperties);
        invariant(!effects.canBeApplied);
        effects.canBeApplied = true;
      }
    });
    invariant(result !== undefined, "If we get here, func must have returned undefined.");
    return result;
  }

  evaluateNodeForEffectsInGlobalEnv(node: BabelNode, state?: any, generatorName?: string): Effects {
    return this.wrapInGlobalEnv(() => this.evaluateNodeForEffects(node, false, this.$GlobalEnv, state, generatorName));
  }

  partiallyEvaluateNodeForEffects(
    ast: BabelNode,
    strictCode: boolean,
    env: LexicalEnvironment
  ): [Effects, BabelNode, Array<BabelNodeStatement>] {
    let nodeAst, nodeIO;
    function partialEval() {
      let result;
      [result, nodeAst, nodeIO] = env.partiallyEvaluateCompletionDeref(ast, strictCode);
      return result;
    }
    let effects = this.evaluateForEffects(partialEval, undefined, "partiallyEvaluateNodeForEffects");
    invariant(nodeAst !== undefined && nodeIO !== undefined);
    return [effects, nodeAst, nodeIO];
  }

  evaluateForEffects(f: () => Completion | Value, state: any, generatorName: string): Effects {
    // Save old state and set up empty state for ast
    let [savedBindings, savedProperties] = this.getAndResetModifiedMaps();
    let saved_generator = this.generator;
    let saved_createdObjects = this.createdObjects;
    let saved_completion = this.savedCompletion;
    this.generator = new Generator(this, generatorName);
    this.createdObjects = new Set();
    this.savedCompletion = undefined; // while in this call, we only explore the normal path.

    let result;
    try {
      for (let t1 of this.tracers) t1.beginEvaluateForEffects(state);

      let c;
      try {
        try {
          c = f();
          if (c instanceof Reference) c = Environment.GetValue(this, c);
        } catch (e) {
          if (e instanceof AbruptCompletion) c = e;
          else throw e;
        }
        // This is a join point for the normal branch of a PossiblyNormalCompletion.
        if (c instanceof Value || c instanceof AbruptCompletion) c = Functions.incorporateSavedCompletion(this, c);
        invariant(c !== undefined);
        if (c instanceof PossiblyNormalCompletion) {
          // The current state may have advanced since the time control forked into the various paths recorded in c.
          // Update the normal path and restore the global state to what it was at the time of the fork.
          let subsequentEffects = this.getCapturedEffects(c.value);
          this.stopEffectCaptureAndUndoEffects(c);
          Join.updatePossiblyNormalCompletionWithSubsequentEffects(this, c, subsequentEffects);
          this.savedCompletion = undefined;
        }

        invariant(this.generator !== undefined);
        invariant(this.modifiedBindings !== undefined);
        invariant(this.modifiedProperties !== undefined);
        invariant(this.createdObjects !== undefined);
        let astGenerator = this.generator;
        let astBindings = this.modifiedBindings;
        let astProperties = this.modifiedProperties;
        let astCreatedObjects = this.createdObjects;

        /* TODO #1615: The following invariant should hold.

        // Check invariant that modified bindings to not refer to environment record belonging to
        // newly created closure objects.
        for (let binding of astBindings.keys())
          if (binding.environment instanceof FunctionEnvironmentRecord)
            invariant(!astCreatedObjects.has(binding.environment.$FunctionObject));
        */

        // Return the captured state changes and evaluation result
        if (c instanceof Value) c = new SimpleNormalCompletion(c);
        result = new Effects(c, astGenerator, astBindings, astProperties, astCreatedObjects);
        return result;
      } finally {
        // Roll back the state changes
        if (this.savedCompletion !== undefined) this.stopEffectCaptureAndUndoEffects(this.savedCompletion);
        if (result !== undefined) {
          this.undoBindings(result.modifiedBindings);
          this.restoreProperties(result.modifiedProperties);
        } else {
          this.undoBindings(this.modifiedBindings);
          this.restoreProperties(this.modifiedProperties);
        }
        this.generator = saved_generator;
        this.modifiedBindings = savedBindings;
        this.modifiedProperties = savedProperties;
        this.createdObjects = saved_createdObjects;
        this.savedCompletion = saved_completion;
      }
    } finally {
      for (let t2 of this.tracers) t2.endEvaluateForEffects(state, result);
    }
  }

  evaluateWithUndo(f: () => Value, defaultValue: Value = this.intrinsics.undefined): Value {
    if (!this.useAbstractInterpretation) return f();
    let oldErrorHandler = this.errorHandler;
    this.errorHandler = d => {
      if (d.severity === "Information" || d.severity === "Warning") return "Recover";
      return "Fail";
    };
    try {
      let effects = this.evaluateForEffects(
        () => {
          try {
            return f();
          } catch (e) {
            if (e instanceof Completion) {
              return defaultValue;
            } else if (e instanceof FatalError) {
              return defaultValue;
            } else {
              throw e;
            }
          }
        },
        undefined,
        "evaluateWithUndo"
      );
      return effects.result instanceof SimpleNormalCompletion ? effects.result.value : defaultValue;
    } finally {
      this.errorHandler = oldErrorHandler;
    }
  }

  evaluateWithUndoForDiagnostic(f: () => Value): CompilerDiagnostic | Value {
    if (!this.useAbstractInterpretation) return f();
    let savedHandler = this.errorHandler;
    let diagnostic;
    try {
      this.errorHandler = d => {
        diagnostic = d;
        return "Fail";
      };
      let effects = this.evaluateForEffects(f, undefined, "evaluateWithUndoForDiagnostic");
      this.applyEffects(effects);
      let resultVal = effects.result;
      if (resultVal instanceof AbruptCompletion) throw resultVal;
      if (resultVal instanceof PossiblyNormalCompletion) {
        // in this case one of the branches may complete abruptly, which means that
        // not all control flow branches join into one flow at this point.
        // Consequently we have to continue tracking changes until the point where
        // all the branches come together into one.
        resultVal = this.composeWithSavedCompletion(resultVal);
      }
      invariant(resultVal instanceof SimpleNormalCompletion);
      return resultVal.value;
    } catch (e) {
      if (diagnostic !== undefined) return diagnostic;
      throw e;
    } finally {
      this.errorHandler = savedHandler;
    }
  }

  evaluateForFixpointEffects(iteration: () => [Value, EvaluationResult]): void | [Effects, Effects, AbstractValue] {
    try {
      let test;
      let f = () => {
        let result;
        [test, result] = iteration();
        if (!(test instanceof AbstractValue)) throw new FatalError("loop terminates before fixed point");
        invariant(result instanceof Completion);
        return result;
      };
      let effects1 = this.evaluateForEffects(f, undefined, "evaluateForFixpointEffects/1");
      while (true) {
        this.redoBindings(effects1.modifiedBindings);
        this.restoreProperties(effects1.modifiedProperties);
        let effects2 = this.evaluateForEffects(f, undefined, "evaluateForFixpointEffects/2");
        this.undoBindings(effects1.modifiedBindings);
        this.restoreProperties(effects1.modifiedProperties);
        if (Widen.containsEffects(effects1, effects2)) {
          // effects1 includes every value present in effects2, so doing another iteration using effects2 will not
          // result in any more values being added to abstract domains and hence a fixpoint has been reached.
          // Generate code using effects2 because its expressions have not been widened away.
          const e2 = effects2;
          this._applyPropertiesToNewlyCreatedObjects(e2.modifiedProperties, e2.createdObjects);
          this._emitPropertAssignments(e2.generator, e2.modifiedProperties, e2.createdObjects);
          this._emitLocalAssignments(e2.generator, e2.modifiedBindings, e2.createdObjects);
          invariant(test instanceof AbstractValue);
          let cond = e2.generator.deriveAbstract(test.types, test.values, [test], ([n]) => n, {
            skipInvariant: true,
          });
          return [effects1, effects2, cond];
        }
        effects1 = Widen.widenEffects(this, effects1, effects2);
      }
    } catch (e) {
      return undefined;
    }
  }

  evaluateWithAbstractConditional(
    condValue: AbstractValue,
    consequentEffectsFunc: () => Effects,
    alternateEffectsFunc: () => Effects
  ): Value {
    // Evaluate consequent and alternate in sandboxes and get their effects.
    let effects1;
    try {
      effects1 = Path.withCondition(condValue, consequentEffectsFunc);
    } catch (e) {
      if (!(e instanceof InfeasiblePathError)) throw e;
    }

    let effects2;
    try {
      effects2 = Path.withInverseCondition(condValue, alternateEffectsFunc);
    } catch (e) {
      if (!(e instanceof InfeasiblePathError)) throw e;
    }

    let joinedEffects, completion;
    if (effects1 === undefined || effects2 === undefined) {
      if (effects1 === undefined && effects2 === undefined) throw new InfeasiblePathError();
      joinedEffects = effects1 || effects2;
      invariant(joinedEffects !== undefined);
      completion = joinedEffects.result;
      this.applyEffects(joinedEffects, "evaluateWithAbstractConditional");
    } else {
      // Join the effects, creating an abstract view of what happened, regardless
      // of the actual value of condValue.
      joinedEffects = Join.joinForkOrChoose(this, condValue, effects1, effects2);
      completion = joinedEffects.result;
      if (completion instanceof ForkedAbruptCompletion) {
        // Note that the effects are tracked separately inside completion and will be applied later.
        throw completion;
      }
      if (completion instanceof PossiblyNormalCompletion) {
        // in this case one of the branches may complete abruptly, which means that
        // not all control flow branches join into one flow at this point.
        // Consequently we have to continue tracking changes until the point where
        // all the branches come together into one.
        completion = this.composeWithSavedCompletion(completion);
        this.applyEffects(joinedEffects, "evaluateWithAbstractConditional", false);
      } else {
        this.applyEffects(joinedEffects, "evaluateWithAbstractConditional");
      }
    }

    // return or throw completion
    if (completion instanceof AbruptCompletion) throw completion;
    if (completion instanceof SimpleNormalCompletion) completion = completion.value;
    invariant(completion instanceof Value);
    return completion;
  }

  _applyPropertiesToNewlyCreatedObjects(
    modifiedProperties: void | PropertyBindings,
    newlyCreatedObjects: CreatedObjects
  ) {
    if (modifiedProperties === undefined) return;
    modifiedProperties.forEach((desc, propertyBinding, m) => {
      if (propertyBinding.object instanceof ObjectValue && newlyCreatedObjects.has(propertyBinding.object)) {
        propertyBinding.descriptor = desc;
      }
    });
  }

  // populate the loop body generator with assignments that will update the phiNodes
  _emitLocalAssignments(gen: Generator, bindings: Bindings, newlyCreatedObjects: CreatedObjects) {
    let tvalFor: Map<any, AbstractValue> = new Map();
    bindings.forEach((binding, key, map) => {
      let val = binding.value;
      if (val instanceof AbstractValue) {
        invariant(val._buildNode !== undefined);
        let tval = gen.deriveAbstract(val.types, val.values, [val], ([n]) => n, {
          skipInvariant: true,
        });
        tvalFor.set(key, tval);
      }
    });
    bindings.forEach((binding, key, map) => {
      let val = binding.value;
      if (val instanceof AbstractValue) {
        let phiNode = key.phiNode;
        let tval = tvalFor.get(key);
        invariant(tval !== undefined);
        gen.emitStatement([tval], ([v]) => {
          invariant(phiNode !== undefined);
          let id = phiNode.buildNode([]);
          return t.expressionStatement(t.assignmentExpression("=", (id: any), v));
        });
      }

      if (val instanceof ObjectValue && newlyCreatedObjects.has(val)) {
        let phiNode = key.phiNode;
        gen.emitStatement([val], ([v]) => {
          invariant(phiNode !== undefined);
          let id = phiNode.buildNode([]);
          return t.expressionStatement(t.assignmentExpression("=", (id: any), v));
        });
      }
    });
  }

  // populate the loop body generator with assignments that will update properties modified inside the loop
  _emitPropertAssignments(gen: Generator, pbindings: PropertyBindings, newlyCreatedObjects: CreatedObjects) {
    function isSelfReferential(value: Value, pathNode: void | AbstractValue): boolean {
      if (value === pathNode) return true;
      if (value instanceof AbstractValue && pathNode !== undefined) {
        for (let v of value.args) {
          if (isSelfReferential(v, pathNode)) return true;
        }
      }
      return false;
    }

    let tvalFor: Map<any, AbstractValue> = new Map();
    pbindings.forEach((val, key, map) => {
      if (
        key.object instanceof ObjectValue &&
        (newlyCreatedObjects.has(key.object) || key.object.refuseSerialization)
      ) {
        return;
      }
      let value = val && val.value;
      if (value instanceof AbstractValue) {
        invariant(value._buildNode !== undefined);
        let tval = gen.deriveAbstract(
          value.types,
          value.values,
          [key.object, value],
          ([o, n]) => {
            invariant(value instanceof Value);
            if (typeof key.key === "string" && value.mightHaveBeenDeleted() && isSelfReferential(value, key.pathNode)) {
              let inTest = t.binaryExpression("in", t.stringLiteral(key.key), o);
              let addEmpty = t.conditionalExpression(inTest, n, emptyExpression);
              n = t.logicalExpression("||", n, addEmpty);
            }
            return n;
          },
          {
            skipInvariant: true,
          }
        );
        tvalFor.set(key, tval);
      }
    });
    pbindings.forEach((val, key, map) => {
      if (
        key.object instanceof ObjectValue &&
        (newlyCreatedObjects.has(key.object) || key.object.refuseSerialization)
      ) {
        return;
      }
      let path = key.pathNode;
      let tval = tvalFor.get(key);
      invariant(val !== undefined);
      let value = val.value;
      invariant(value instanceof Value);
      let mightHaveBeenDeleted = value.mightHaveBeenDeleted();
      let mightBeUndefined = value.mightBeUndefined();
      let keyKey = key.key;
      if (typeof keyKey === "string") {
        gen.emitStatement([key.object, tval || value, this.intrinsics.empty], ([o, v, e]) => {
          invariant(path !== undefined);
          invariant(typeof keyKey === "string");
          let lh = path.buildNode([o, t.identifier(keyKey)]);
          let r = t.expressionStatement(t.assignmentExpression("=", (lh: any), v));
          if (mightHaveBeenDeleted) {
            // If v === __empty || (v === undefined  && !(key.key in o))  then delete it
            let emptyTest = t.binaryExpression("===", v, e);
            let undefinedTest = t.binaryExpression("===", v, voidExpression);
            let inTest = t.unaryExpression("!", t.binaryExpression("in", t.stringLiteral(keyKey), o));
            let guard = t.logicalExpression("||", emptyTest, t.logicalExpression("&&", undefinedTest, inTest));
            let deleteIt = t.expressionStatement(t.unaryExpression("delete", (lh: any)));
            return t.ifStatement(mightBeUndefined ? emptyTest : guard, deleteIt, r);
          }
          return r;
        });
      } else {
        // TODO: What if keyKey is undefined?
        invariant(keyKey instanceof Value);
        gen.emitStatement([key.object, keyKey, tval || value, this.intrinsics.empty], ([o, p, v, e]) => {
          invariant(path !== undefined);
          let lh = path.buildNode([o, p]);
          return t.expressionStatement(t.assignmentExpression("=", (lh: any), v));
        });
      }
    });
  }

  composeEffects(priorEffects: Effects, subsequentEffects: Effects): Effects {
    let result = construct_empty_effects(this);

    result.result = subsequentEffects.result;

    result.generator = Join.composeGenerators(
      this,
      priorEffects.generator || result.generator,
      subsequentEffects.generator
    );

    if (priorEffects.modifiedBindings) {
      priorEffects.modifiedBindings.forEach((val, key, m) => result.modifiedBindings.set(key, val));
    }
    subsequentEffects.modifiedBindings.forEach((val, key, m) => result.modifiedBindings.set(key, val));

    if (priorEffects.modifiedProperties) {
      priorEffects.modifiedProperties.forEach((desc, propertyBinding, m) =>
        result.modifiedProperties.set(propertyBinding, desc)
      );
    }
    subsequentEffects.modifiedProperties.forEach((val, key, m) => result.modifiedProperties.set(key, val));

    if (priorEffects.createdObjects) {
      priorEffects.createdObjects.forEach((ob, a) => result.createdObjects.add(ob));
    }
    subsequentEffects.createdObjects.forEach((ob, a) => result.createdObjects.add(ob));

    return result;
  }

  updateAbruptCompletions(priorEffects: Effects, c: PossiblyNormalCompletion) {
    if (c.consequent instanceof AbruptCompletion) {
      c.consequent.effects = this.composeEffects(priorEffects, c.consequentEffects);
      let alternate = c.alternate;
      if (alternate instanceof PossiblyNormalCompletion) this.updateAbruptCompletions(priorEffects, alternate);
    } else {
      invariant(c.alternate instanceof AbruptCompletion);
      c.alternate.effects = this.composeEffects(priorEffects, c.alternateEffects);
      let consequent = c.consequent;
      if (consequent instanceof PossiblyNormalCompletion) this.updateAbruptCompletions(priorEffects, consequent);
    }
  }

  wrapSavedCompletion(completion: PossiblyNormalCompletion) {
    if (this.savedCompletion !== undefined) {
      if (completion.consequent instanceof AbruptCompletion) {
        completion.alternate = this.savedCompletion;
      } else {
        completion.consequent = this.savedCompletion;
      }
      completion.savedEffects = this.savedCompletion.savedEffects;
    } else {
      this.captureEffects(completion);
    }
    this.savedCompletion = completion;
  }

  composeWithSavedCompletion(completion: PossiblyNormalCompletion): Value {
    if (this.savedCompletion === undefined) {
      this.savedCompletion = completion;
      this.savedCompletion.savedPathConditions = this.pathConditions;
      this.pathConditions = [].concat(this.pathConditions);
      this.captureEffects(completion);
    } else {
      let savedCompletion = this.savedCompletion;
      let e = this.getCapturedEffects();
      this.stopEffectCaptureAndUndoEffects(savedCompletion);
      savedCompletion = Join.composePossiblyNormalCompletions(this, savedCompletion, completion, e);
      this.applyEffects(e);
      this.captureEffects(savedCompletion);
      this.savedCompletion = savedCompletion;
    }
    pushPathConditionsLeadingToNormalCompletion(completion);
    return completion.value;

    function pushPathConditionsLeadingToNormalCompletion(c: PossiblyNormalCompletion) {
      if (c.consequent instanceof AbruptCompletion) {
        Path.pushInverseAndRefine(c.joinCondition);
        if (c.alternate instanceof PossiblyNormalCompletion) pushPathConditionsLeadingToNormalCompletion(c.alternate);
      } else if (c.alternate instanceof AbruptCompletion) {
        Path.pushAndRefine(c.joinCondition);
        if (c.consequent instanceof PossiblyNormalCompletion) pushPathConditionsLeadingToNormalCompletion(c.consequent);
      }
    }
  }

  incorporatePriorSavedCompletion(priorCompletion: void | PossiblyNormalCompletion) {
    if (priorCompletion === undefined) return;
    // A completion that has been saved and that is still active, will always have savedEffects.
    invariant(priorCompletion.savedEffects !== undefined);
    if (this.savedCompletion === undefined) {
      // priorCompletion must be a previous savedCompletion, so the corresponding tracking maps would have been
      // captured in priorCompletion.savedEffects and restored to the realm when clearing out this.savedCompletion.
      // Since there is curently no savedCompletion, all the forks subsequent to the last normal fork in
      // priorCompletion will have joined up again and their effects will have been applied to the current
      // tracking maps.
      invariant(this.modifiedBindings !== undefined);
      this.savedCompletion = priorCompletion;
    } else {
      let savedEffects = this.savedCompletion.savedEffects;
      invariant(savedEffects !== undefined);
      this.redoBindings(savedEffects.modifiedBindings);
      this.restoreProperties(savedEffects.modifiedProperties);
      Join.updatePossiblyNormalCompletionWithSubsequentEffects(this, priorCompletion, savedEffects);
      this.undoBindings(savedEffects.modifiedBindings);
      this.restoreProperties(savedEffects.modifiedProperties);
      invariant(this.savedCompletion !== undefined);
      this.savedCompletion.savedEffects = undefined;
      this.savedCompletion = Join.composePossiblyNormalCompletions(this, priorCompletion, this.savedCompletion);
    }
  }

  captureEffects(completion: PossiblyNormalCompletion) {
    invariant(completion.savedEffects === undefined);
    completion.savedEffects = new Effects(
      new SimpleNormalCompletion(this.intrinsics.undefined),
      (this.generator: any),
      (this.modifiedBindings: any),
      (this.modifiedProperties: any),
      (this.createdObjects: any)
    );
    this.generator = new Generator(this, "captured");
    this.modifiedBindings = new Map();
    this.modifiedProperties = new Map();
    this.createdObjects = new Set();
  }

  getCapturedEffects(v?: Value = this.intrinsics.undefined): Effects {
    invariant(this.generator !== undefined);
    invariant(this.modifiedBindings !== undefined);
    invariant(this.modifiedProperties !== undefined);
    invariant(this.createdObjects !== undefined);
    return new Effects(
      new SimpleNormalCompletion(v),
      this.generator,
      this.modifiedBindings,
      this.modifiedProperties,
      this.createdObjects
    );
  }

  stopEffectCaptureAndUndoEffects(completion: PossiblyNormalCompletion) {
    // Roll back the state changes
    this.undoBindings(this.modifiedBindings);
    this.restoreProperties(this.modifiedProperties);

    // Restore saved state
    if (completion.savedEffects !== undefined) {
      const savedEffects = completion.savedEffects;
      completion.savedEffects = undefined;
      this.generator = savedEffects.generator;
      this.modifiedBindings = savedEffects.modifiedBindings;
      this.modifiedProperties = savedEffects.modifiedProperties;
      this.createdObjects = savedEffects.createdObjects;
    } else {
      invariant(false);
    }
  }

  // Apply the given effects to the global state
  applyEffects(effects: Effects, leadingComment: string = "", appendGenerator: boolean = true) {
    invariant(
      effects.canBeApplied,
      "Effects have been applied and not properly reverted. It is not safe to apply them a second time."
    );
    effects.canBeApplied = false;
    let { generator, modifiedBindings, modifiedProperties, createdObjects } = effects;

    // Add generated code for property modifications
    if (appendGenerator) this.appendGenerator(generator, leadingComment);

    // Restore modifiedBindings
    this.redoBindings(modifiedBindings);
    this.restoreProperties(modifiedProperties);

    // track modifiedBindings
    let realmModifiedBindings = this.modifiedBindings;
    if (realmModifiedBindings !== undefined) {
      modifiedBindings.forEach((val, key, m) => {
        invariant(realmModifiedBindings !== undefined);
        if (!realmModifiedBindings.has(key)) {
          realmModifiedBindings.set(key, val);
        }
      });
    }
    let realmModifiedProperties = this.modifiedProperties;
    if (realmModifiedProperties !== undefined) {
      modifiedProperties.forEach((desc, propertyBinding, m) => {
        invariant(realmModifiedProperties !== undefined);
        if (!realmModifiedProperties.has(propertyBinding)) {
          realmModifiedProperties.set(propertyBinding, desc);
        }
      });
    }

    // add created objects
    if (createdObjects.size > 0) {
      let realmCreatedObjects = this.createdObjects;
      if (realmCreatedObjects === undefined) this.createdObjects = new Set(createdObjects);
      else {
        createdObjects.forEach((ob, a) => {
          invariant(realmCreatedObjects !== undefined);
          realmCreatedObjects.add(ob);
        });
      }
    }
  }

  outputToConsole(method: ConsoleMethodTypes, args: Array<string | ConcreteValue>): void {
    if (this.isReadOnly) {
      // This only happens during speculative execution and is reported elsewhere
      throw new FatalError("Trying to create console output in read-only realm");
    }
    if (this.useAbstractInterpretation) {
      invariant(this.generator !== undefined);
      this.generator.emitConsoleLog(method, args);
    } else {
      // $FlowFixMe: Flow doesn't have type data for all the console methods yet
      console[method](getString(this, args));
    }

    function getString(realm: Realm, values: Array<string | ConcreteValue>) {
      let res = "";
      while (values.length) {
        let next = values.shift();
        let nextString = To.ToString(realm, next);
        res += nextString;
      }
      return res;
    }
  }

  // Record the current value of binding in this.modifiedBindings unless
  // there is already an entry for binding.
  recordModifiedBinding(binding: Binding, value?: Value): Binding {
    const isDefinedInsidePureFn = root => {
      let context = this.getRunningContext();
      let { lexicalEnvironment: env, function: func } = context;

      invariant(func instanceof FunctionValue);
      if (root instanceof FunctionEnvironmentRecord && func === root.$FunctionObject) {
        return true;
      }
      if (this.createdObjectsTrackedForLeaks !== undefined && !this.createdObjectsTrackedForLeaks.has(func)) {
        return false;
      }
      env = env.parent;
      while (env) {
        if (env.environmentRecord === root) {
          return true;
        }
        env = env.parent;
      }
      return false;
    };

    if (
      this.modifiedBindings !== undefined &&
      !this.modifiedBindings.has(binding) &&
      value !== undefined &&
      this.isInPureScope() &&
      this.reportSideEffectCallback !== undefined
    ) {
      let env = binding.environment;

      if (
        !(env instanceof DeclarativeEnvironmentRecord) ||
        (env instanceof DeclarativeEnvironmentRecord && !isDefinedInsidePureFn(env))
      ) {
        this.reportSideEffectCallback("MODIFIED_BINDING", binding, value.expressionLocation);
      }
    }

    if (binding.environment.isReadOnly) {
      // This only happens during speculative execution and is reported elsewhere
      throw new FatalError("Trying to modify a binding in read-only realm");
    }

    if (this.modifiedBindings !== undefined && !this.modifiedBindings.has(binding)) {
      this.modifiedBindings.set(binding, {
        hasLeaked: undefined,
        value: undefined,
        previousHasLeaked: binding.hasLeaked,
        previousValue: binding.value,
      });
    }
    return binding;
  }

  callReportObjectGetOwnProperties(ob: ObjectValue): void {
    if (this.reportObjectGetOwnProperties !== undefined) {
      this.reportObjectGetOwnProperties(ob);
    }
  }

  callReportPropertyAccess(binding: PropertyBinding): void {
    if (this.reportPropertyAccess !== undefined) {
      this.reportPropertyAccess(binding);
    }
  }

  // Record the current value of binding in this.modifiedProperties unless
  // there is already an entry for binding.
  recordModifiedProperty(binding: void | PropertyBinding): void {
    if (binding === undefined) return;
    if (this.isInPureScope()) {
      let object = binding.object;
      invariant(object instanceof ObjectValue);
      const createdObjectsTrackedForLeaks = this.createdObjectsTrackedForLeaks;

      if (createdObjectsTrackedForLeaks !== undefined && !createdObjectsTrackedForLeaks.has(object)) {
        if (binding.object === this.$GlobalObject) {
          this.reportSideEffectCallback &&
            this.reportSideEffectCallback("MODIFIED_GLOBAL", binding, object.expressionLocation);
        } else {
          this.reportSideEffectCallback &&
            this.reportSideEffectCallback("MODIFIED_PROPERTY", binding, object.expressionLocation);
        }
      }
    }
    if (this.isReadOnly && (this.getRunningContext().isReadOnly || !this.isNewObject(binding.object))) {
      // This only happens during speculative execution and is reported elsewhere
      throw new FatalError("Trying to modify a property in read-only realm");
    }
    this.callReportPropertyAccess(binding);
    if (this.modifiedProperties !== undefined && !this.modifiedProperties.has(binding)) {
      this.modifiedProperties.set(binding, cloneDescriptor(binding.descriptor));
    }
  }

  isNewObject(object: AbstractObjectValue | ObjectValue): boolean {
    if (object instanceof AbstractObjectValue) return false;
    return this.createdObjects === undefined || this.createdObjects.has(object);
  }

  recordNewObject(object: ObjectValue): void {
    if (this.createdObjects !== undefined) {
      this.createdObjects.add(object);
    }
    if (this.createdObjectsTrackedForLeaks !== undefined) {
      this.createdObjectsTrackedForLeaks.add(object);
    }
  }

  // Returns the current values of modifiedBindings and modifiedProperties
  // and then assigns new empty maps to them.
  getAndResetModifiedMaps(): [void | Bindings, void | PropertyBindings] {
    let result = [this.modifiedBindings, this.modifiedProperties];
    this.modifiedBindings = new Map();
    this.modifiedProperties = new Map();
    return result;
  }

  redoBindings(modifiedBindings: void | Bindings) {
    if (modifiedBindings === undefined) return;
    modifiedBindings.forEach(({ hasLeaked, value }, binding, m) => {
      binding.hasLeaked = hasLeaked || false;
      binding.value = value;
    });
  }

  undoBindings(modifiedBindings: void | Bindings) {
    if (modifiedBindings === undefined) return;
    modifiedBindings.forEach((entry, binding, m) => {
      if (entry.hasLeaked === undefined) entry.hasLeaked = binding.hasLeaked;
      if (entry.value === undefined) entry.value = binding.value;
      binding.hasLeaked = entry.previousHasLeaked || false;
      binding.value = entry.previousValue;
    });
  }

  // Restores each PropertyBinding in the given map to the value it
  // had when it was entered into the map and updates the map to record
  // the value the Binding had just before the call to this method.
  restoreProperties(modifiedProperties: void | PropertyBindings) {
    if (modifiedProperties === undefined) return;
    modifiedProperties.forEach((desc, propertyBinding, m) => {
      let d = propertyBinding.descriptor;
      propertyBinding.descriptor = desc;
      m.set(propertyBinding, d);
    });
  }

  // Provide the realm with maps in which to track modifications.
  // A map can be set to undefined if no tracking is required.
  setModifiedMaps(modifiedBindings: void | Bindings, modifiedProperties: void | PropertyBindings) {
    this.modifiedBindings = modifiedBindings;
    this.modifiedProperties = modifiedProperties;
  }

  rebuildObjectProperty(object: Value, key: string, propertyValue: Value, path: string) {
    if (!(propertyValue instanceof AbstractValue)) return;
    if (propertyValue.kind === "abstractConcreteUnion") {
      let absVal = propertyValue.args.find(e => e instanceof AbstractValue);
      invariant(absVal instanceof AbstractValue);
      propertyValue = absVal;
    }
    if (!propertyValue.isIntrinsic()) {
      propertyValue.intrinsicName = `${path}.${key}`;
      propertyValue.kind = "rebuiltProperty";
      propertyValue.args = [object];
      propertyValue._buildNode = ([node]) =>
        t.isValidIdentifier(key)
          ? t.memberExpression(node, t.identifier(key), false)
          : t.memberExpression(node, t.stringLiteral(key), true);
      this.rebuildNestedProperties(propertyValue, propertyValue.intrinsicName);
    }
  }

  rebuildNestedProperties(abstractValue: AbstractValue | UndefinedValue, path: string) {
    if (!(abstractValue instanceof AbstractObjectValue)) return;
    if (abstractValue.values.isTop()) return;
    let template = abstractValue.getTemplate();
    invariant(!template.intrinsicName || template.intrinsicName === path);
    template.intrinsicName = path;
    template.intrinsicNameGenerated = true;
    for (let [key, binding] of template.properties) {
      if (binding === undefined || binding.descriptor === undefined) continue; // deleted
      invariant(binding.descriptor !== undefined);
      let value = binding.descriptor.value;
      Properties.ThrowIfMightHaveBeenDeleted(value);
      if (value === undefined) {
        AbstractValue.reportIntrospectionError(abstractValue, key);
        throw new FatalError();
      }
      invariant(value instanceof Value);
      this.rebuildObjectProperty(abstractValue, key, value, path);
    }
  }

  createExecutionContext(): ExecutionContext {
    let context = new ExecutionContext();

    let loc = this.nextContextLocation;
    if (loc) {
      context.setLocation(loc);
      this.nextContextLocation = null;
    }

    return context;
  }

  setNextExecutionContextLocation(loc: ?BabelNodeSourceLocation) {
    if (!loc) return;

    //if (this.nextContextLocation) {
    //  throw new ThrowCompletion(
    //    Construct(this, this.intrinsics.TypeError, [new StringValue(this, "Already have a context location that we haven't used yet")])
    //  );
    //} else {
    this.nextContextLocation = loc;
    //}
  }

  reportIntrospectionError(message?: void | string | StringValue) {
    if (message === undefined) message = "";
    if (typeof message === "string") message = new StringValue(this, message);
    invariant(message instanceof StringValue);
    this.nextContextLocation = this.currentLocation;
    let error = new CompilerDiagnostic(message.value, this.currentLocation, "PP0001", "FatalError");
    this.handleError(error);
  }

  createErrorThrowCompletion(type: NativeFunctionValue, message?: void | string | StringValue): ThrowCompletion {
    invariant(type !== this.intrinsics.__IntrospectionError);
    if (message === undefined) message = "";
    if (typeof message === "string") message = new StringValue(this, message);
    invariant(message instanceof StringValue);
    this.nextContextLocation = this.currentLocation;
    return new ThrowCompletion(Construct(this, type, [message]), this.currentLocation);
  }

  appendGenerator(generator: Generator, leadingComment: string = ""): void {
    let realmGenerator = this.generator;
    if (realmGenerator === undefined) {
      invariant(generator.empty());
      return;
    }
    realmGenerator.appendGenerator(generator, leadingComment);
  }

  // This function gets the evaluated effects with a collection of
  // prior nested affects applied (and their canBeApplied flag reset)
  // We can safely do this as we've wrapped the effects in evaluated
  // effects, meaning all the effects applied to Realm get restored
  evaluateForEffectsWithPriorEffects(
    priorEffects: Array<Effects>,
    f: () => AbruptCompletion | Value,
    generatorName: string
  ): Effects {
    return this.evaluateForEffects(
      () => {
        for (let priorEffect of priorEffects) this.applyEffects(priorEffect);
        try {
          return f();
        } finally {
          for (let priorEffect of priorEffects) {
            invariant(!priorEffect.canBeApplied);
            priorEffect.canBeApplied = true;
          }
        }
      },
      undefined,
      generatorName
    );
  }

  // Pass the error to the realm's error-handler
  // Return value indicates whether the caller should try to recover from the error or not.
  handleError(diagnostic: CompilerDiagnostic): ErrorHandlerResult {
    if (!diagnostic.callStack && this.contextStack.length > 0) {
      let error = Construct(this, this.intrinsics.Error);
      let stack = error._SafeGetDataPropertyValue("stack");
      if (stack instanceof StringValue) diagnostic.callStack = stack.value;
    }

    // If debugger is attached, give it a first crack so that it can
    // stop execution for debugging before PP exits.
    if (this.debuggerInstance && this.debuggerInstance.shouldStopForSeverity(diagnostic.severity)) {
      this.debuggerInstance.handlePrepackError(diagnostic);
    }

    // Default behaviour is to bail on the first error
    let errorHandler = this.errorHandler;
    if (!errorHandler) {
      let msg = `${diagnostic.errorCode}: ${diagnostic.message}`;
      if (diagnostic.location) {
        let loc_start = diagnostic.location.start;
        let loc_end = diagnostic.location.end;
        msg += ` at ${loc_start.line}:${loc_start.column} to ${loc_end.line}:${loc_end.column}`;
      }
      try {
        switch (diagnostic.severity) {
          case "Information":
            console.log(`Info: ${msg}`);
            return "Recover";
          case "Warning":
            console.warn(`Warn: ${msg}`);
            return "Recover";
          case "RecoverableError":
            console.error(`Error: ${msg}`);
            return "Fail";
          case "FatalError":
            console.error(`Fatal Error: ${msg}`);
            return "Fail";
          default:
            invariant(false, "Unexpected error type");
        }
      } finally {
        console.log(diagnostic.callStack);
      }
    }
    return errorHandler(diagnostic);
  }

  saveNameString(nameString: string): void {
    this._abstractValuesDefined.add(nameString);
  }

  isNameStringUnique(nameString: string): boolean {
    return !this._abstractValuesDefined.has(nameString);
  }
}<|MERGE_RESOLUTION|>--- conflicted
+++ resolved
@@ -250,10 +250,7 @@
 
     this.react = {
       abstractHints: new WeakMap(),
-<<<<<<< HEAD
-=======
       activeReconciler: undefined,
->>>>>>> cc1e0818
       arrayHints: new WeakMap(),
       classComponentMetadata: new Map(),
       currentOwner: undefined,
@@ -351,10 +348,7 @@
     // (for example, when we use Relay's React containers with "fb-www" – which are AbstractObjectValues,
     // we need to know what React component was passed to this AbstractObjectValue so we can visit it next)
     abstractHints: WeakMap<AbstractValue | ObjectValue, ReactHint>,
-<<<<<<< HEAD
-=======
     activeReconciler: any, // inentionally "any", importing the React reconciler class increases Flow's cylic count
->>>>>>> cc1e0818
     arrayHints: WeakMap<ArrayValue, { func: Value, thisVal: Value }>,
     classComponentMetadata: Map<ECMAScriptSourceFunctionValue, ClassComponentMetadata>,
     currentOwner?: ObjectValue,
